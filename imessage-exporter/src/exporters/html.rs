--- conflicted
+++ resolved
@@ -460,16 +460,12 @@
                                     )
                                 };
                             } else {
-<<<<<<< HEAD
+
                                 eprintln!(
-                                    "Attachment not found at specified path: {:?}",
-                                    qualified_attachment_path
-=======
-                                eprintln!("eprintln!(
                                        "Attachment not found at specified path: {:?}. Original filename: {}",
                                        qualified_attachment_path,
                                        attachment.filename()
->>>>>>> de214ff8
+
                                 );
                                 return Err(attachment.filename());
                             }
